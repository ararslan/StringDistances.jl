struct QGramIterator{S <: Union{AbstractString, AbstractVector}}
	s::S   # Collection
	q::Int # Length of Qgram
	function QGramIterator{S}(s, q) where {S <: Union{AbstractString, AbstractVector}}
		q > 0 || throw(ArgumentError("The qgram length must be higher than zero"))
		new(s, q)
	end
end
function QGramIterator(s::Union{AbstractString, AbstractVector}, q::Integer)
	QGramIterator{typeof(s)}(s, q)
end
Base.length(qgram::QGramIterator) = max(length(qgram.s) - qgram.q + 1, 0)

# q-grams of AbstractString
function Base.iterate(qgram::QGramIterator{<: AbstractString}, 
	state = (1, nextind(qgram.s, 0, qgram.q)))
	istart, iend = state
	iend > ncodeunits(qgram.s) && return nothing
	element = SubString(qgram.s, istart, iend)
	nextstate = nextind(qgram.s, istart), nextind(qgram.s, iend)
	element, nextstate
end
Base.eltype(qgram::QGramIterator{SubString{S}}) where {S} = SubString{S}
Base.eltype(qgram::QGramIterator{S}) where {S <: AbstractString} = SubString{S}
qgrams(s::AbstractString, q::Integer) = QGramIterator(s, q)


#q-grams of AbstractVector
# Alternatively, I could also use partition in IterTools but it creates a vector for each iteration
# so it does not seem to be worth it.
function Base.iterate(qgram::QGramIterator{<: AbstractVector}, state = firstindex(qgram.s))
	state + qgram.q - 1 > lastindex(qgram.s) && return nothing
	view(qgram.s, state:(state + qgram.q - 1)), state + 1
end
Base.eltype(qgram::QGramIterator{<: AbstractVector}) = typeof(first(qgram))
qgrams(s::AbstractVector, q::Integer) = QGramIterator(s, q)
qgrams(s, q::Integer) = QGramIterator(collect(s), q)

@doc """
Return an iterator corresponding to the the q-gram of an iterator. 
When the iterator is a String, qgrams are SubStrings.

### Arguments
* `s` iterator
* `q::Integer`: length of q-gram

## Examples
```julia
for x in qgrams("hello", 2)
	println(x)
end
```
""" 
qgrams

# For two iterators s1 and s2, that define a length and eltype method,
# this returns an iterator that,
# for each element in s1 ∪ s2, returns (numbers of times it appears in s1, numbers of times it appears in s2)
function _count(qgrams1, qgrams2)
	K = promote_type(eltype(qgrams1), eltype(qgrams2))
	d = Dict{K, Tuple{Int, Int}}()
	sizehint!(d, length(qgrams1) + length(qgrams2))
	# I use a faster way to change a dictionary key
	# see setindex! in https://github.com/JuliaLang/julia/blob/master/base/dict.jl#L380
	for x1 in qgrams1
		index = Base.ht_keyindex2!(d, x1)
		if index > 0
			d.age += 1
			@inbounds d.keys[index] = x1
			@inbounds d.vals[index] = (d.vals[index][1] + 1, 0)
		else
			@inbounds Base._setindex!(d, (1, 0), x1, -index)
		end
	end
	for x2 in qgrams2
		index = Base.ht_keyindex2!(d, x2)
		if index > 0
			d.age += 1
			@inbounds d.keys[index] = x2
			@inbounds d.vals[index] = (d.vals[index][1], d.vals[index][2] + 1)
		else
			@inbounds Base._setindex!(d, (0, 1), x2, -index)
		end
	end
	return values(d)
end

abstract type AbstractQGramMatchCounter end

abstract type AbstractQGramDistance <: SemiMetric end

function (dist::AbstractQGramDistance)(s1, s2)
	(s1 === missing) | (s2 === missing) && return missing
	counter = eval_start(dist)
	for (n1, n2) in _count(qgrams(s1, dist.q), qgrams(s2, dist.q))
		counter = eval_op(dist, counter, n1, n2)
	end
	eval_reduce(dist, counter)
end


"""
	QGram(q::Int)

Creates a QGram distance.

The distance corresponds to

``||v(s1, q) - v(s2, q)||``

where ``v(s, q)`` denotes the vector on the space of q-grams of length q, 
that contains the number of times a q-gram appears for the string s
"""
struct QGram <: AbstractQGramDistance
	q::Int
end
eval_start(::QGram) = 0
@inline eval_op(::QGram, c, n1::Integer, n2::Integer) = c + abs(n1 - n2)
eval_reduce(::QGram, c) = c

"""
	Cosine(q::Int)

Creates a Cosine distance.

The distance corresponds to

`` 1 - v(s1, q).v(s2, q)  / ||v(s1, q)|| * ||v(s2, q)||``

where ``v(s, q)`` denotes the vector on the space of q-grams of length q, 
that contains the  number of times a q-gram appears for the string s
"""
struct Cosine <: AbstractQGramDistance
	q::Int
end
eval_start(::Cosine) = (0, 0, 0)
@inline eval_op(::Cosine, c, n1::Integer, n2::Integer) = (c[1] + n1^2, c[2] + n2^2, c[3] + n1 * n2)
eval_reduce(::Cosine, c) = 1 - c[3] / sqrt(c[1] * c[2])

"""
	Jaccard(q::Int)

Creates a Jaccard distance.

The distance corresponds to 

``1 - |Q(s1, q) ∩ Q(s2, q)| / |Q(s1, q) ∪ Q(s2, q))|``

where ``Q(s, q)``  denotes the set of q-grams of length n for the string s
"""
struct Jaccard <: AbstractQGramDistance
	q::Int
end
<<<<<<< HEAD
eval_start(::Jaccard) = (0, 0, 0)
@inline eval_op(::Jaccard, c, n1::Integer, n2::Integer) = (c[1] + (n1 > 0), c[2] + (n2 > 0), c[3] + (n1 > 0) * (n2 > 0))
eval_reduce(::Jaccard, c) = 1 - c[3] / (c[1] + c[2] - c[3])
=======
newcounter(::Jaccard) = ThreeCounters(0, 0, 0)
@inline function count!(::Jaccard, c::ThreeCounters, n1::Integer, n2::Integer)
	c.left += n1 > 0
	c.right += n2 > 0
	c.shared += (n1 > 0) & (n2 > 0)
end
calculate(::Jaccard, c::ThreeCounters) =
	1.0 - c.shared / (c.left + c.right - c.shared)
>>>>>>> 2aff23fd

"""
	SorensenDice(q::Int)

Creates a SorensenDice distance.

The distance corresponds to  

``1 - 2 * |Q(s1, q) ∩ Q(s2, q)|  / (|Q(s1, q)| + |Q(s2, q))|)``

where ``Q(s, q)``  denotes the set of q-grams of length n for the string s
"""
struct SorensenDice <: AbstractQGramDistance
	q::Int
end
<<<<<<< HEAD
eval_start(::SorensenDice) = (0, 0, 0)
@inline eval_op(::SorensenDice, c, n1::Integer, n2::Integer) = (c[1] + (n1 > 0), c[2] + (n2 > 0), c[3] + (n1 > 0) * (n2 > 0))
eval_reduce(::SorensenDice, c) = 1 - 2 * c[3] / (c[1] + c[2])
=======
newcounter(::SorensenDice) = ThreeCounters(0, 0, 0)
@inline function count!(::SorensenDice, c::ThreeCounters, n1::Integer, n2::Integer)
	c.left += n1 > 0
	c.right += n2 > 0
	c.shared += (n1 > 0) & (n2 > 0)
end
calculate(::SorensenDice, c::ThreeCounters) =
	1.0 - 2.0 * c.shared / (c.left + c.right)
>>>>>>> 2aff23fd

"""
	Overlap(q::Int)

Creates a Overlap distance.

The distance corresponds to  

``1 - |Q(s1, q) ∩ Q(s2, q)|  / min(|Q(s1, q)|, |Q(s2, q)|)``

where ``Q(s, q)``  denotes the set of q-grams of length n for the string s
"""
struct Overlap <: AbstractQGramDistance
	q::Int
end
<<<<<<< HEAD
eval_start(::Overlap) = (0, 0, 0)
@inline eval_op(::Overlap, c, n1::Integer, n2::Integer) = (c[1] + (n1 > 0), c[2] + (n2 > 0), c[3] + (n1 > 0) * (n2 > 0))
eval_reduce(::Overlap, c) = 1 - c[3] / min(c[1], c[2])
=======
newcounter(::Overlap) = ThreeCounters(0, 0, 0)
@inline function count!(::Overlap, c::ThreeCounters, n1::Integer, n2::Integer)
	c.left += n1 > 0
	c.right += n2 > 0
	c.shared += (n1 > 0) & (n2 > 0)
end
calculate(::Overlap, c::ThreeCounters) =
	1.0 - c.shared / min(c.left, c.right)
>>>>>>> 2aff23fd

"""
	NMD(q::Int)
	NMD(q::Int)

Creates a NMD (Normalized Multiset Distance) as introduced by Besiris and
Zigouris 2013. The goal with this distance is to behave similarly to a normalized
compression distance without having to do any actual compression (and thus being
faster to compute).

The distance corresponds to

``(sum(max.(m(s1), m(s2)) - min(M(s1), M(s2))) / max(M(s1), M(s2))``

where ``m(s)`` is the vector of q-gram counts for string ``s`` and ``M(s)`` is the
sum of those counts.

For details see:
https://www.sciencedirect.com/science/article/pii/S1047320313001417
"""
struct NMD <: AbstractQGramDistance
	q::Int
end
eval_start(::NMD) = (0, 0, 0)
@inline eval_op(::NMD, c, n1::Integer, n2::Integer) = (c[1] + n1, c[2] + n2, c[3] + max(n1, n2))
eval_reduce(::NMD, c) = (c[3] - min(c[1], c[2])) / max(c[1], c[2])

"""
	MorisitaOverlap(q::Int)

Creates a MorisitaOverlap distance, a general, statistical measure of
dispersion which can also be used on dictionaries such as created
from q-grams. See https://en.wikipedia.org/wiki/Morisita%27s_overlap_index
This is more fine-grained than many of the other QGramDistances since
it is based on the counts per q-gram rather than only which q-grams are
in the strings.

The distance corresponds to

``(2 * sum(m(s1) .* m(s2)) / (sum(m(s1).^2)*M(s2)/M(s1) + sum(m(s2).^2)*M(s1)/M(s2))``

where ``m(s)`` is the vector of q-gram counts for string ``s`` and ``M(s)`` is the
sum of those counts.
"""
struct MorisitaOverlap <: AbstractQGramDistance
	q::Int
end
<<<<<<< HEAD
eval_start(::MorisitaOverlap) = (0, 0, 0, 0, 0)
@inline eval_op(::MorisitaOverlap, c, n1::Integer, n2::Integer) = (c[1] + n1, c[2] + n2, c[3] + n1^2, c[4] + n2^2, c[5] + n1 * n2)
eval_reduce(::MorisitaOverlap, c) = 1 - 2 * c[5] / (c[3] * c[2] / c[1] + c[4] * c[1] / c[2])
=======

mutable struct FiveCounters <: AbstractQGramMatchCounter
	leftsum::Int    # sum(m(s1))
	rightsum::Int   # sum(m(s2))
	leftsq::Int     # sum(m(s1).^2)
	rightsq::Int    # sum(m(s2).^2)
	shared::Int     # sum(m(s1) .* m(s2))
end

newcounter(::MorisitaOverlap) = FiveCounters(0, 0, 0, 0, 0)
@inline function count!(::MorisitaOverlap, c::FiveCounters, n1::Integer, n2::Integer)
	c.leftsum += n1
	c.rightsum += n2
	c.leftsq += n1^2
	c.rightsq += n2^2
	c.shared += n1 * n2
end
calculate(::MorisitaOverlap, c::FiveCounters) =
	1.0 - ((2 * c.shared) / (c.leftsq*c.rightsum/c.leftsum + c.rightsq*c.leftsum/c.rightsum))
>>>>>>> 2aff23fd
<|MERGE_RESOLUTION|>--- conflicted
+++ resolved
@@ -151,20 +151,9 @@
 struct Jaccard <: AbstractQGramDistance
 	q::Int
 end
-<<<<<<< HEAD
 eval_start(::Jaccard) = (0, 0, 0)
 @inline eval_op(::Jaccard, c, n1::Integer, n2::Integer) = (c[1] + (n1 > 0), c[2] + (n2 > 0), c[3] + (n1 > 0) * (n2 > 0))
 eval_reduce(::Jaccard, c) = 1 - c[3] / (c[1] + c[2] - c[3])
-=======
-newcounter(::Jaccard) = ThreeCounters(0, 0, 0)
-@inline function count!(::Jaccard, c::ThreeCounters, n1::Integer, n2::Integer)
-	c.left += n1 > 0
-	c.right += n2 > 0
-	c.shared += (n1 > 0) & (n2 > 0)
-end
-calculate(::Jaccard, c::ThreeCounters) =
-	1.0 - c.shared / (c.left + c.right - c.shared)
->>>>>>> 2aff23fd
 
 """
 	SorensenDice(q::Int)
@@ -180,20 +169,9 @@
 struct SorensenDice <: AbstractQGramDistance
 	q::Int
 end
-<<<<<<< HEAD
 eval_start(::SorensenDice) = (0, 0, 0)
 @inline eval_op(::SorensenDice, c, n1::Integer, n2::Integer) = (c[1] + (n1 > 0), c[2] + (n2 > 0), c[3] + (n1 > 0) * (n2 > 0))
 eval_reduce(::SorensenDice, c) = 1 - 2 * c[3] / (c[1] + c[2])
-=======
-newcounter(::SorensenDice) = ThreeCounters(0, 0, 0)
-@inline function count!(::SorensenDice, c::ThreeCounters, n1::Integer, n2::Integer)
-	c.left += n1 > 0
-	c.right += n2 > 0
-	c.shared += (n1 > 0) & (n2 > 0)
-end
-calculate(::SorensenDice, c::ThreeCounters) =
-	1.0 - 2.0 * c.shared / (c.left + c.right)
->>>>>>> 2aff23fd
 
 """
 	Overlap(q::Int)
@@ -209,20 +187,9 @@
 struct Overlap <: AbstractQGramDistance
 	q::Int
 end
-<<<<<<< HEAD
 eval_start(::Overlap) = (0, 0, 0)
 @inline eval_op(::Overlap, c, n1::Integer, n2::Integer) = (c[1] + (n1 > 0), c[2] + (n2 > 0), c[3] + (n1 > 0) * (n2 > 0))
 eval_reduce(::Overlap, c) = 1 - c[3] / min(c[1], c[2])
-=======
-newcounter(::Overlap) = ThreeCounters(0, 0, 0)
-@inline function count!(::Overlap, c::ThreeCounters, n1::Integer, n2::Integer)
-	c.left += n1 > 0
-	c.right += n2 > 0
-	c.shared += (n1 > 0) & (n2 > 0)
-end
-calculate(::Overlap, c::ThreeCounters) =
-	1.0 - c.shared / min(c.left, c.right)
->>>>>>> 2aff23fd
 
 """
 	NMD(q::Int)
@@ -270,28 +237,6 @@
 struct MorisitaOverlap <: AbstractQGramDistance
 	q::Int
 end
-<<<<<<< HEAD
 eval_start(::MorisitaOverlap) = (0, 0, 0, 0, 0)
 @inline eval_op(::MorisitaOverlap, c, n1::Integer, n2::Integer) = (c[1] + n1, c[2] + n2, c[3] + n1^2, c[4] + n2^2, c[5] + n1 * n2)
-eval_reduce(::MorisitaOverlap, c) = 1 - 2 * c[5] / (c[3] * c[2] / c[1] + c[4] * c[1] / c[2])
-=======
-
-mutable struct FiveCounters <: AbstractQGramMatchCounter
-	leftsum::Int    # sum(m(s1))
-	rightsum::Int   # sum(m(s2))
-	leftsq::Int     # sum(m(s1).^2)
-	rightsq::Int    # sum(m(s2).^2)
-	shared::Int     # sum(m(s1) .* m(s2))
-end
-
-newcounter(::MorisitaOverlap) = FiveCounters(0, 0, 0, 0, 0)
-@inline function count!(::MorisitaOverlap, c::FiveCounters, n1::Integer, n2::Integer)
-	c.leftsum += n1
-	c.rightsum += n2
-	c.leftsq += n1^2
-	c.rightsq += n2^2
-	c.shared += n1 * n2
-end
-calculate(::MorisitaOverlap, c::FiveCounters) =
-	1.0 - ((2 * c.shared) / (c.leftsq*c.rightsum/c.leftsum + c.rightsq*c.leftsum/c.rightsum))
->>>>>>> 2aff23fd
+eval_reduce(::MorisitaOverlap, c) = 1 - 2 * c[5] / (c[3] * c[2] / c[1] + c[4] * c[1] / c[2])